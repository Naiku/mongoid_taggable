# Copyright (c) 2010 Wilker Lúcio <wilkerlucio@gmail.com>
#
# Licensed under the Apache License, Version 2.0 (the "License");
# you may not use this file except in compliance with the License.
# You may obtain a copy of the License at
#
#    http://www.apache.org/licenses/LICENSE-2.0
#
# Unless required by applicable law or agreed to in writing, software
# distributed under the License is distributed on an "AS IS" BASIS,
# WITHOUT WARRANTIES OR CONDITIONS OF ANY KIND, either express or implied.
# See the License for the specific language governing permissions and
# limitations under the License.

module Mongoid::Taggable
  def self.included(base)
    # create fields for tags and index it
    base.field :tags_array, :type => Array, :default => []
    base.index [['tags_array', Mongo::ASCENDING]]

    # add callback to save tags index
    base.after_save do |document|
      if document.tags_array_changed
        document.class.save_tags_index!
        document.tags_array_changed = false
      end
    end

    # extend model
    base.extend         ClassMethods
    base.send :include, InstanceMethods
    base.send :attr_accessor, :tags_array_changed

    # enable indexing as default
    base.enable_tags_index!
  end

  module ClassMethods
    # returns an array of distinct ordered list of tags defined in all documents

    def tagged_with(tag)
      self.any_in(:tags_array => [tag])
    end

    def tagged_with_all(*tags)
      self.all_in(:tags_array => tags.flatten)
    end

    def tagged_with_any(*tags)
      self.any_in(:tags_array => tags.flatten)
    end

    def tags
      tags_index_collection.master.find.to_a.map{ |r| r["_id"] }
    end

    # retrieve the list of tags with weight (i.e. count), this is useful for
    # creating tag clouds
    def tags_with_weight
      tags_index_collection.master.find.to_a.map{ |r| [r["_id"], r["value"]] }
    end

    def disable_tags_index!
      @do_tags_index = false
    end

    def enable_tags_index!
      @do_tags_index = true
    end

    def tags_separator(separator = nil)
      @tags_separator = separator if separator
      @tags_separator || ','
    end

    def tags_index_collection_name
      "#{collection_name}_tags_index"
    end

    def tags_index_collection
      @@tags_index_collection ||= Mongoid::Collection.new(self, tags_index_collection_name)
    end

    def save_tags_index!
      return unless @do_tags_index

<<<<<<< HEAD

=======
>>>>>>> 318d0f05
      map = "function() {
        if (!this.tags_array) {
          return;
        }

        for (index in this.tags_array) {
          emit(this.tags_array[index], 1);
        }
      }"

      reduce = "function(previous, current) {
        var count = 0;

        for (index in current) {
          count += current[index]
        }

        return count;
      }"

     self.collection.master.map_reduce(map, reduce,
<<<<<<< HEAD
                                :out => tags_index_collection)
=======
                                :out => tags_index_collection_name)
>>>>>>> 318d0f05
    end
  end

  module InstanceMethods

    def tags
      (tags_array || []).join(self.class.tags_separator)
    end

    def tags=(tags)
      self.tags_array = tags.split(self.class.tags_separator).map(&:strip).reject(&:blank?)
      @tags_array_changed = true
    end
  end
end<|MERGE_RESOLUTION|>--- conflicted
+++ resolved
@@ -84,10 +84,6 @@
     def save_tags_index!
       return unless @do_tags_index
 
-<<<<<<< HEAD
-
-=======
->>>>>>> 318d0f05
       map = "function() {
         if (!this.tags_array) {
           return;
@@ -108,17 +104,11 @@
         return count;
       }"
 
-     self.collection.master.map_reduce(map, reduce,
-<<<<<<< HEAD
-                                :out => tags_index_collection)
-=======
-                                :out => tags_index_collection_name)
->>>>>>> 318d0f05
+     self.collection.master.map_reduce(map, reduce, :out => tags_index_collection_name)
     end
   end
 
   module InstanceMethods
-
     def tags
       (tags_array || []).join(self.class.tags_separator)
     end
