.redcar
pkg/
<<<<<<< HEAD
.idea/
=======
.rvmrc
>>>>>>> c311d8ed
<|MERGE_RESOLUTION|>--- conflicted
+++ resolved
@@ -1,7 +1,4 @@
 .redcar
 pkg/
-<<<<<<< HEAD
-.idea/
-=======
 .rvmrc
->>>>>>> c311d8ed
+.idea/